import React, { useState, useEffect, useRef } from 'react';
import { NavLink, useLocation } from 'react-router-dom';
import { motion, AnimatePresence } from 'framer-motion';
import {
  Brain, BarChart3, Database, FileText, Users, Settings, 
  Monitor, LogOut, Home, BookOpen, Scale, Gavel, Shield,
  TrendingUp, Activity, Cpu, Globe, Download, Upload,
  ChevronDown, ChevronRight, Dot, Sparkles, Briefcase,
  ChevronUp, Zap, Clock, HardDrive, Target, Heart, Play, CheckCircle,
  Server, CpuIcon, MemoryStick
} from 'lucide-react';

interface NavItem {
  path: string;
  label: string;
  icon: React.ComponentType<any>;
  description?: string;
  badge?: string;
  children?: NavItem[];
}

interface SystemStatus {
  status: 'healthy' | 'warning' | 'error';
  models_training: number;
  cpu_usage: number;
  memory_usage: number;
}

export function ModernSidebar() {
  const location = useLocation();
  const [collapsed, setCollapsed] = useState(false);
  const [expandedGroups, setExpandedGroups] = useState<string[]>(['main']);
  const [activeTab, setActiveTab] = useState('status');
  const [systemStatus, setSystemStatus] = useState<SystemStatus>({
    status: 'healthy',
    models_training: 2,
    cpu_usage: 45,
    memory_usage: 68
  });
  
  const navRef = useRef<HTMLDivElement>(null);
  const [navHeight, setNavHeight] = useState(0);

  // Debug logging to help identify loading issues
  useEffect(() => {
    console.log('🔧 ModernSidebar: Component mounted successfully');
    console.log('🔧 ModernSidebar: Current location:', location.pathname);
    console.log('🔧 ModernSidebar: Collapsed state:', collapsed);
  }, [location.pathname, collapsed]);

  // Navigation structure for Persian Legal AI - Simplified and optimized
  const navigation: { group: string; label: string; items: NavItem[] }[] = [
    {
      group: 'main',
      label: 'داشبورد اصلی',
      items: [
        { path: '/overview', label: 'نمای کلی', icon: Home, description: 'داشبورد اصلی سیستم' },
        { path: '/dashboard', label: 'مانیتورینگ', icon: BarChart3, description: 'آمار و نمودارها', badge: 'جدید' },
        { path: '/dashboard-ultimate', label: 'داشبورد پیشرفته', icon: Sparkles, description: 'داشبورد تعاملی پیشرفته', badge: 'ویژه' }
      ]
    },
    {
      group: 'legal',
      label: 'سیستم حقوقی',
      items: [
        { 
          path: '/models', 
          label: 'مدل‌های یادگیری', 
          icon: Brain, 
          description: 'مدیریت مدل‌های AI',
          children: [
            { path: '/models/civil', label: 'قوانین مدنی', icon: Scale },
            { path: '/models/criminal', label: 'قوانین جزایی', icon: Gavel },
            { path: '/models/commercial', label: 'قوانین تجاری', icon: Briefcase },
            { path: '/models/administrative', label: 'قوانین اداری', icon: Shield }
          ]
        },
        { path: '/datasets', label: 'مجموعه‌ داده‌ها', icon: Database, description: 'مدیریت داده‌های حقوقی' },
        { path: '/legal-docs', label: 'اسناد قانونی', icon: FileText, description: 'آرشیو اسناد حقوقی' }
      ]
    },
    {
      group: 'analytics',
      label: 'تحلیل و گزارش',
      items: [
        { path: '/analytics', label: 'آنالیتیکس', icon: TrendingUp, description: 'تحلیل عملکرد' },
        { path: '/monitoring', label: 'نظارت سیستم', icon: Monitor, description: 'مانیتورینگ real-time' },
        { path: '/logs', label: 'گزارش‌ها', icon: Activity, description: 'لاگ‌های سیستم' }
      ]
    }
  ];

  // Update nav height when collapsed state changes
  useEffect(() => {
    if (navRef.current) {
      setNavHeight(navRef.current.scrollHeight);
    }
  }, [collapsed, expandedGroups, navigation]);

  useEffect(() => {
    // Simulate system status updates
    const interval = setInterval(() => {
      setSystemStatus(prev => ({
        ...prev,
        cpu_usage: Math.floor(Math.random() * 30 + 30),
        memory_usage: Math.floor(Math.random() * 20 + 50),
        models_training: Math.floor(Math.random() * 3 + 1)
      }));
    }, 8000); // Reduced frequency for better performance

    return () => clearInterval(interval);
  }, []);

  const toggleGroup = (group: string) => {
    setExpandedGroups(prev => 
      prev.includes(group) 
        ? prev.filter(g => g !== group)
        : [...prev, group]
    );
  };

  const isActive = (path: string) => {
    return location.pathname === path || location.pathname.startsWith(path + '/');
  };

  // Calculate dynamic height for the status panel based on nav height
  const statusPanelHeight = `calc(100vh - ${navHeight + 140}px)`;

  // Error boundary for sidebar rendering
  try {
    return (
      <motion.div
      initial={{ x: -300 }}
      animate={{ x: 0 }}
      transition={{ duration: 0.5, type: "spring", stiffness: 120 }}
      className={`${
        collapsed ? 'w-20' : 'w-80'
<<<<<<< HEAD
      } h-screen bg-gradient-to-b from-slate-800/95 to-slate-900/95 backdrop-blur-xl border-r border-slate-600/50 transition-all duration-300 flex flex-col overflow-hidden relative z-40`}
      dir="rtl"
      >
=======
      } h-screen bg-gradient-to-b from-slate-800/95 to-slate-900/95 backdrop-blur-xl border-r border-slate-600/50 transition-all duration-300 flex flex-col overflow-hidden relative z-30`}
      dir="rtl"
      style={{ zIndex: 30 }}
    >
>>>>>>> 285cc670
      {/* Header */}
      <div className="p-6 border-b border-slate-600/50 flex-shrink-0">
        <motion.div
          className="flex items-center gap-4"
          layout
        >
          <motion.div 
            className="w-12 h-12 bg-gradient-to-r from-emerald-500 to-blue-500 rounded-2xl flex items-center justify-center shadow-lg"
            whileHover={{ scale: 1.05, rotate: 5 }}
            transition={{ type: "spring", stiffness: 300 }}
          >
            <Brain className="h-6 w-6 text-white" />
          </motion.div>
          
          <AnimatePresence>
            {!collapsed && (
              <motion.div
                initial={{ opacity: 0, width: 0 }}
                animate={{ opacity: 1, width: "auto" }}
                exit={{ opacity: 0, width: 0 }}
                transition={{ duration: 0.2 }}
                className="overflow-hidden"
              >
                <h2 className="text-lg font-bold text-white">AI حقوقی ایران</h2>
                <p className="text-xs text-slate-300">سامانه یادگیری عمیق</p>
              </motion.div>
            )}
          </AnimatePresence>

          <motion.button
            whileHover={{ scale: 1.1, backgroundColor: "rgba(255,255,255,0.1)" }}
            whileTap={{ scale: 0.9 }}
            onClick={() => setCollapsed(!collapsed)}
            className="p-2 hover:bg-slate-700/50 rounded-lg transition-colors mr-auto"
          >
            <motion.div
              animate={{ rotate: collapsed ? 180 : 0 }}
              transition={{ duration: 0.2 }}
            >
              <ChevronRight className="w-4 h-4 text-slate-300" />
            </motion.div>
          </motion.button>
        </motion.div>
      </div>

      {/* Navigation - This will now scroll independently */}
      <nav 
        ref={navRef}
        className="flex-1 overflow-y-auto overflow-x-hidden p-4 space-y-2 custom-scrollbar"
        style={{ maxHeight: collapsed ? 'calc(100vh - 180px)' : 'calc(100vh - 280px)' }}
      >
        {navigation.map((section, sectionIndex) => (
          <motion.div
            key={section.group}
            initial={{ opacity: 0, y: 10 }}
            animate={{ opacity: 1, y: 0 }}
            transition={{ duration: 0.3, delay: sectionIndex * 0.05 }}
          >
            {/* Section Header */}
            <AnimatePresence>
              {!collapsed && (
                <motion.button
                  initial={{ opacity: 0 }}
                  animate={{ opacity: 1 }}
                  exit={{ opacity: 0 }}
                  onClick={() => toggleGroup(section.group)}
                  className="w-full flex items-center gap-3 px-3 py-2 text-xs font-semibold text-slate-300 hover:text-white transition-colors"
                >
                  <motion.div
                    animate={{ rotate: expandedGroups.includes(section.group) ? 90 : 0 }}
                    transition={{ duration: 0.15 }}
                  >
                    <ChevronDown className="w-3 h-3" />
                  </motion.div>
                  {section.label}
                </motion.button>
              )}
            </AnimatePresence>

            {/* Navigation Items */}
            <AnimatePresence>
              {(collapsed || expandedGroups.includes(section.group)) && (
                <motion.div
                  initial={{ opacity: 0, height: 0 }}
                  animate={{ opacity: 1, height: "auto" }}
                  exit={{ opacity: 0, height: 0 }}
                  transition={{ duration: 0.2 }}
                  className="space-y-1"
                >
                  {section.items.map((item, itemIndex) => (
                    <div key={item.path}>
                      <NavLink
                        to={item.path}
                        className={({ isActive }) => `
                          group flex items-center gap-3 px-4 py-3 rounded-xl transition-all duration-200 relative overflow-hidden
                          ${isActive 
                            ? 'bg-gradient-to-r from-emerald-500/20 to-blue-500/20 border border-emerald-400/30 text-white shadow-lg' 
                            : 'hover:bg-slate-700/30 text-slate-300 hover:text-white'
                          }
                        `}
                      >
                        {/* Active indicator */}
                        {isActive(item.path) && (
                          <motion.div
                            layoutId="activeIndicator"
                            className="absolute right-0 top-0 bottom-0 w-1 bg-gradient-to-b from-emerald-400 to-blue-400 rounded-full"
                            transition={{ duration: 0.2 }}
                          />
                        )}

                        <motion.div 
                          className={`w-10 h-10 rounded-xl flex items-center justify-center transition-all duration-200 ${
                            isActive(item.path) 
                              ? 'bg-gradient-to-r from-emerald-500 to-blue-500 text-white shadow-md' 
                              : 'bg-slate-700/50 group-hover:bg-slate-600/50'
                          }`}
                          whileHover={{ scale: 1.05 }}
                          whileTap={{ scale: 0.95 }}
                        >
                          <item.icon className="w-5 h-5" />
                        </motion.div>

                        <AnimatePresence>
                          {!collapsed && (
                            <motion.div
                              initial={{ opacity: 0, width: 0 }}
                              animate={{ opacity: 1, width: "auto" }}
                              exit={{ opacity: 0, width: 0 }}
                              transition={{ duration: 0.2 }}
                              className="flex-1 overflow-hidden"
                            >
                              <div className="flex items-center justify-between">
                                <div>
                                  <h3 className="font-medium">{item.label}</h3>
                                  {item.description && (
                                    <p className="text-xs text-slate-400 group-hover:text-slate-300 transition-colors">
                                      {item.description}
                                    </p>
                                  )}
                                </div>
                                
                                <div className="flex items-center gap-2">
                                  {item.badge && (
                                    <motion.span
                                      initial={{ scale: 0 }}
                                      animate={{ scale: 1 }}
                                      className="px-2 py-1 bg-gradient-to-r from-emerald-500 to-blue-500 text-white text-xs rounded-full font-medium shadow-sm"
                                    >
                                      {item.badge}
                                    </motion.span>
                                  )}
                                  
                                  {item.children && (
                                    <ChevronDown className="w-4 h-4 text-slate-400" />
                                  )}
                                </div>
                              </div>
                            </motion.div>
                          )}
                        </AnimatePresence>
                      </NavLink>

                      {/* Sub-navigation */}
                      <AnimatePresence>
                        {!collapsed && item.children && isActive(item.path) && (
                          <motion.div
                            initial={{ opacity: 0, height: 0 }}
                            animate={{ opacity: 1, height: "auto" }}
                            exit={{ opacity: 0, height: 0 }}
                            transition={{ duration: 0.2 }}
                            className="ml-6 mt-2 space-y-1"
                          >
                            {item.children.map((child, childIndex) => (
                              <motion.div
                                key={child.path}
                                initial={{ opacity: 0, x: -10 }}
                                animate={{ opacity: 1, x: 0 }}
                                transition={{ duration: 0.2, delay: childIndex * 0.03 }}
                              >
                                <NavLink
                                  to={child.path}
                                  className={({ isActive }) => `
                                    flex items-center gap-3 px-4 py-2 rounded-lg transition-all duration-150
                                    ${isActive 
                                      ? 'bg-emerald-500/20 text-emerald-300 border border-emerald-400/30 shadow-sm' 
                                      : 'text-slate-400 hover:text-slate-300 hover:bg-slate-700/30'
                                    }
                                  `}
                                >
                                  <Dot className="w-4 h-4" />
                                  <child.icon className="w-4 h-4" />
                                  <span className="text-sm font-medium">{child.label}</span>
                                </NavLink>
                              </motion.div>
                            ))}
                          </motion.div>
                        )}
                      </AnimatePresence>
                    </div>
                  ))}
                </motion.div>
              )}
            </AnimatePresence>
          </motion.div>
        ))}
      </nav>

      {/* Enhanced System Status & Model Status Tabs - Fixed at bottom */}
      <div 
        className="p-3 border-t border-slate-600/50 mt-auto bg-slate-900/80 backdrop-blur-lg flex-shrink-0"
        style={{ 
          position: 'sticky', 
          bottom: 0, 
          left: 0, 
          right: 0,
          zIndex: 10 
        }}
      >
        <AnimatePresence>
          {!collapsed && (
            <motion.div
              initial={{ opacity: 0 }}
              animate={{ opacity: 1 }}
              exit={{ opacity: 0 }}
              transition={{ duration: 0.2 }}
              className="mb-2"
            >
              {/* Enhanced Tab Navigation */}
              <div className="flex bg-gradient-to-r from-slate-800/80 to-slate-700/80 rounded-lg p-0.5 shadow-lg backdrop-blur-sm border border-slate-500/40">
                <motion.button
                  whileHover={{ scale: 1.02, y: -1 }}
                  whileTap={{ scale: 0.98 }}
                  onClick={() => setActiveTab('status')}
                  className={`flex-1 px-3 py-2 text-xs font-bold rounded-md transition-all duration-200 relative overflow-hidden ${
                    activeTab === 'status'
                      ? 'bg-gradient-to-r from-cyan-500/50 to-teal-500/50 text-white shadow-md shadow-cyan-500/30 border border-cyan-400/60'
                      : 'text-slate-300 hover:text-white hover:bg-slate-600/30'
                  }`}
                >
                  {activeTab === 'status' && (
                    <motion.div
                      initial={{ opacity: 0 }}
                      animate={{ opacity: 1 }}
                      className="absolute inset-0 bg-gradient-to-r from-cyan-400/30 to-teal-400/30 rounded-md"
                    />
                  )}
                  <div className="relative z-10 flex items-center justify-center gap-1.5">
                    <Server className="w-3 h-3" />
                    <span>وضعیت سیستم</span>
                  </div>
                </motion.button>
                <motion.button
                  whileHover={{ scale: 1.02, y: -1 }}
                  whileTap={{ scale: 0.98 }}
                  onClick={() => setActiveTab('models')}
                  className={`flex-1 px-3 py-2 text-xs font-bold rounded-md transition-all duration-200 relative overflow-hidden ${
                    activeTab === 'models'
                      ? 'bg-gradient-to-r from-indigo-500/50 to-slate-600/50 text-white shadow-md shadow-indigo-500/30 border border-indigo-400/60'
                      : 'text-slate-300 hover:text-white hover:bg-slate-600/30'
                  }`}
                >
                  {activeTab === 'models' && (
                    <motion.div
                      initial={{ opacity: 0 }}
                      animate={{ opacity: 1 }}
                      className="absolute inset-0 bg-gradient-to-r from-indigo-400/30 to-slate-400/30 rounded-md"
                    />
                  )}
                  <div className="relative z-10 flex items-center justify-center gap-1.5">
                    <Brain className="w-3 h-3" />
                    <span>وضعیت مدل‌ها</span>
                  </div>
                </motion.button>
              </div>

              {/* Enhanced Tab Content */}
              <AnimatePresence mode="wait">
                {activeTab === 'status' && (
                  <motion.div
                    key="status"
                    initial={{ opacity: 0, y: 5 }}
                    animate={{ opacity: 1, y: 0 }}
                    exit={{ opacity: 0, y: -5 }}
                    transition={{ duration: 0.2 }}
                    className="mt-2 p-3 bg-gradient-to-r from-cyan-500/15 to-teal-500/15 rounded-lg border border-cyan-400/30 shadow-md backdrop-blur-sm"
                  >
                    <div className="space-y-2">
                      <div className="flex items-center justify-between">
                        <div className="flex items-center gap-2">
                          <motion.div 
                            className="w-2 h-2 bg-teal-400 rounded-full shadow-lg shadow-teal-400/50"
                            animate={{ scale: [1, 1.2, 1] }}
                            transition={{ duration: 2, repeat: Infinity }}
                          />
                          <span className="text-sm text-teal-200 font-bold">وضعیت کلی</span>
                        </div>
                        <span className="text-sm text-white font-bold bg-white/20 px-2 py-1 rounded-full">سالم</span>
                      </div>
                      <div className="flex items-center justify-between p-1.5 bg-white/5 rounded-md">
                        <div className="flex items-center gap-2">
                          <div className="w-6 h-6 bg-blue-500/20 rounded flex items-center justify-center">
                            <CpuIcon className="w-3 h-3 text-blue-400" />
                          </div>
                          <span className="text-sm text-slate-200">CPU</span>
                        </div>
                        <div className="flex items-center gap-1">
                          <span className="text-sm text-blue-300 font-bold">{systemStatus.cpu_usage}%</span>
                          <div className="w-12 h-1.5 bg-slate-600 rounded-full overflow-hidden">
                            <motion.div 
                              className="h-full bg-gradient-to-r from-blue-400 to-blue-500 rounded-full"
                              initial={{ width: 0 }}
                              animate={{ width: `${systemStatus.cpu_usage}%` }}
                              transition={{ duration: 0.5 }}
                            />
                          </div>
                        </div>
                      </div>
                      <div className="flex items-center justify-between p-1.5 bg-white/5 rounded-md">
                        <div className="flex items-center gap-2">
                          <div className="w-6 h-6 bg-purple-500/20 rounded flex items-center justify-center">
                            <MemoryStick className="w-3 h-3 text-purple-400" />
                          </div>
                          <span className="text-sm text-slate-200">حافظه</span>
                        </div>
                        <div className="flex items-center gap-1">
                          <span className="text-sm text-purple-300 font-bold">{systemStatus.memory_usage}%</span>
                          <div className="w-12 h-1.5 bg-slate-600 rounded-full overflow-hidden">
                            <motion.div 
                              className="h-full bg-gradient-to-r from-purple-400 to-purple-500 rounded-full"
                              initial={{ width: 0 }}
                              animate={{ width: `${systemStatus.memory_usage}%` }}
                              transition={{ duration: 0.5 }}
                            />
                          </div>
                        </div>
                      </div>
                    </div>
                  </motion.div>
                )}
                {activeTab === 'models' && (
                  <motion.div
                    key="models"
                    initial={{ opacity: 0, y: 5 }}
                    animate={{ opacity: 1, y: 0 }}
                    exit={{ opacity: 0, y: -5 }}
                    transition={{ duration: 0.2 }}
                    className="mt-2 p-3 bg-gradient-to-r from-indigo-500/15 to-slate-500/15 rounded-lg border border-indigo-400/30 shadow-md backdrop-blur-sm"
                  >
                    <div className="space-y-2">
                      <div className="flex items-center justify-between">
                        <div className="flex items-center gap-2">
                          <motion.div 
                            className="w-2 h-2 bg-blue-400 rounded-full shadow-lg shadow-blue-400/50"
                            animate={{ scale: [1, 1.2, 1] }}
                            transition={{ duration: 2, repeat: Infinity, delay: 0.5 }}
                          />
                          <span className="text-sm text-blue-200 font-bold">مدل‌های فعال</span>
                        </div>
                        <span className="text-sm text-white font-bold bg-white/20 px-2 py-1 rounded-full">{systemStatus.models_training}</span>
                      </div>
                      <div className="flex items-center justify-between p-1.5 bg-white/5 rounded-md">
                        <div className="flex items-center gap-2">
                          <div className="w-6 h-6 bg-emerald-500/20 rounded flex items-center justify-center">
                            <Play className="w-3 h-3 text-emerald-400" />
                          </div>
                          <span className="text-sm text-slate-200">در حال آموزش</span>
                        </div>
                        <span className="text-sm text-emerald-300 font-bold">2</span>
                      </div>
                      <div className="flex items-center justify-between p-1.5 bg-white/5 rounded-md">
                        <div className="flex items-center gap-2">
                          <div className="w-6 h-6 bg-green-500/20 rounded flex items-center justify-center">
                            <CheckCircle className="w-3 h-3 text-green-400" />
                          </div>
                          <span className="text-sm text-slate-200">تکمیل شده</span>
                        </div>
                        <span className="text-sm text-green-300 font-bold">1</span>
                      </div>
                    </div>
                  </motion.div>
                )}
              </AnimatePresence>
            </motion.div>
          )}
        </AnimatePresence>

        {/* Enhanced Collapse/Expand Toggle */}
        <motion.button
          whileHover={{ scale: 1.02, y: -1 }}
          whileTap={{ scale: 0.98 }}
          onClick={() => setCollapsed(!collapsed)}
          className="w-full p-2.5 bg-gradient-to-r from-slate-700/40 to-slate-600/40 hover:from-slate-600/50 hover:to-slate-500/50 rounded-xl transition-all duration-200 flex items-center justify-center shadow-md"
        >
          <motion.div
            animate={{ rotate: collapsed ? 0 : 180 }}
            transition={{ duration: 0.2 }}
            className="w-4 h-4 text-slate-300"
          >
            <ChevronRight className="w-full h-full" />
          </motion.div>
        </motion.button>
      </div>

      <style>{`
        .custom-scrollbar::-webkit-scrollbar {
          width: 4px;
        }
        .custom-scrollbar::-webkit-scrollbar-track {
          background: rgba(255, 255, 255, 0.05);
          border-radius: 10px;
        }
        .custom-scrollbar::-webkit-scrollbar-thumb {
          background: rgba(255, 255, 255, 0.2);
          border-radius: 10px;
        }
        .custom-scrollbar::-webkit-scrollbar-thumb:hover {
          background: rgba(255, 255, 255, 0.3);
        }
      `}</style>
    </motion.div>
    );
  } catch (error) {
    console.error('❌ ModernSidebar rendering error:', error);
    return (
      <div className="w-80 h-screen bg-gradient-to-b from-slate-800/95 to-slate-900/95 backdrop-blur-xl border-r border-slate-600/50 flex items-center justify-center" dir="rtl">
        <div className="text-center text-white">
          <div className="text-red-400 mb-2">⚠️ خطا در بارگذاری منو</div>
          <div className="text-sm text-slate-300">لطفاً صفحه را رفرش کنید</div>
        </div>
      </div>
    );
  }
}<|MERGE_RESOLUTION|>--- conflicted
+++ resolved
@@ -135,16 +135,9 @@
       transition={{ duration: 0.5, type: "spring", stiffness: 120 }}
       className={`${
         collapsed ? 'w-20' : 'w-80'
-<<<<<<< HEAD
       } h-screen bg-gradient-to-b from-slate-800/95 to-slate-900/95 backdrop-blur-xl border-r border-slate-600/50 transition-all duration-300 flex flex-col overflow-hidden relative z-40`}
       dir="rtl"
       >
-=======
-      } h-screen bg-gradient-to-b from-slate-800/95 to-slate-900/95 backdrop-blur-xl border-r border-slate-600/50 transition-all duration-300 flex flex-col overflow-hidden relative z-30`}
-      dir="rtl"
-      style={{ zIndex: 30 }}
-    >
->>>>>>> 285cc670
       {/* Header */}
       <div className="p-6 border-b border-slate-600/50 flex-shrink-0">
         <motion.div
