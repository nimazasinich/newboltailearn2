--- conflicted
+++ resolved
@@ -5,16 +5,20 @@
 @tailwind components;
 @tailwind utilities;
 
-<<<<<<< HEAD
+/* Base styles */
+* {
+  box-sizing: border-box;
+}
+
 /* Base font family */
 @layer base {
   html {
-    font-family: 'Vazirmatn', system-ui, -apple-system, 'Segoe UI', Roboto, sans-serif;
+    font-family: 'Vazirmatn', Tahoma, Inter, sans-serif;
     direction: rtl;
   }
   
   body {
-    font-family: 'Vazirmatn', system-ui, -apple-system, 'Segoe UI', Roboto, sans-serif;
+    font-family: 'Vazirmatn', Tahoma, Inter, sans-serif;
     line-height: 1.6;
     -webkit-font-smoothing: antialiased;
     -moz-osx-font-smoothing: grayscale;
@@ -29,23 +33,6 @@
     margin-right: calc(var(--tw-space-x) * var(--tw-space-x-reverse));
     margin-left: calc(var(--tw-space-x) * calc(1 - var(--tw-space-x-reverse)));
   }
-=======
-/* Base styles */
-* {
-  box-sizing: border-box;
-}
-
-html {
-  font-family: 'Vazirmatn', Tahoma, Inter, sans-serif;
-  direction: rtl;
-}
-
-body {
-  font-family: 'Vazirmatn', Tahoma, Inter, sans-serif;
-  line-height: 1.6;
-  -webkit-font-smoothing: antialiased;
-  -moz-osx-font-smoothing: grayscale;
->>>>>>> 714a7561
 }
 
 /* Persian number styles */
